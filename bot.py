import requests
import json
from time import sleep
import random
import os
import re

bot_dir = "/root/cafe-mod-bot"#os.path.abspath('')
bot_username = "cafe_mod_bot"

# Set token from file
token = ""
try:
	token = re.search("token=\"(.+)\"", open(bot_dir+"/token").read()).group(1)
except:
	raise Exception("Incorrect file '" + bot_dir + "/token'. Requires 'token=\"<token here>\"'")

url = 'https://api.telegram.org/bot%s/' % token

username_pattern = re.compile("@(\w+)")
dice_format_pattern = re.compile("\d+d\d+")

# Set last_update from file
last_update = 0
try:
	last_update = int(open(bot_dir+"/last_update").read())
except:
	pass


class Roll:
	def __init__(self, init_string):
		parts = init_string.split("d")
		self.num = int(parts[0])
		if(self.num < 1):
			self.num = 1
		self.size = int(parts[1])
		if(self.size < 1):
			self.size = 1
		self.rolls = []
		self.roll()

	def roll(self):
		if self.rolls:
			return self.rolls
		for i in range(self.num):
			self.rolls.append(random.randint(1, self.size))
		return self.rolls

	def sum(self):
		return sum(self.rolls)

class Character:
	def __init__(self, name):
		self.name = name
		self.inventory = {}
		self.stats = {}

	def give_item(self, item, amount, desc):
		if item in self.inventory:
			self.inventory[item][1] += amount
		else:
			self.inventory[item] = (desc, amount)
	
	def set_stat(self, stat, num):
		self.stats[stat] = num

	def stat_string(self):
		result = self.name + ":"
		for stat in self.stats.keys():
			result += "\n" + stat + ": " + str(self.stats[stat])
		return result
	
	def inventory_string(self):
		result = self.name + ":"
		for item in self.inventory.keys():
			result += "\n" + item + " (x" + str(self.inventory[item][1]) + ") - " + self.inventory[item][0]
		return result

	def write_to_file(self, file_name):
		output = self.name
		for stat in self.stats.keys():
			output += "\n"+stat+"="+str(self.stats[stat])
		output += "\ninventory"
		for item in self.inventory.keys():
			output+= ":" + item+","+self.inventory[item][0]+","+str(self.inventory[item][1])

		with open(file_name, 'w') as f:
			f.write(output)





# Parse existing triggers
phrases = []
phrase_responses = {}
for file in os.listdir(bot_dir+"/triggers"):
	if file.endswith(".txt"):
		with open(bot_dir+"/triggers/"+file, 'r') as f:
			phrases.append(f.readline().rstrip("\n"))
			phrase_responses[phrases[-1]] = f.read().splitlines()
			if not phrase_responses[phrases[-1]][-1]:
				phrase_responses[phrases[-1]].pop()
print("TRIGGERS")
print(phrases)

# Parse existing pasta
pasta = {}
for file in os.listdir(bot_dir+"/pasta"):
	if file.endswith(".txt"):
		with open(bot_dir+"/pasta/"+file, 'r') as f:
			pasta[file] = f.read()
print("\nPASTA:")
print(list(pasta.keys()))


characters = {}
for file in os.listdir(bot_dir+"/characters"):
	if file.endswith(".txt"):
		with open(bot_dir+"/characters/"+file, 'r') as f:
			lines = f.readlines()
			char = Character(lines.pop(0).strip())
			for line in lines:
				#line = line.strip()
				if line.startswith("inventory:"):
					line = line.replace("inventory:","",1)
					for item in line.split(":"):
						if item:
							group = item.split(",")
							char.give_item(group[0], int(group[1]), group[2])
				elif "=" in line:
					parts = line.split("=")
					char.set_stat(parts[0], int(parts[1]))					
			characters[file[:-4]] = char

print("\nCHARACTERS:")
print(list(characters.keys()))	

def addTrigger(parts):
	if(len(parts) > 1):
		phrases.append(parts[0])
		phrase_responses[parts[0]] = parts[1:]
		file_name = parts[0].replace(" ", "-") + ".txt"
		with open(bot_dir+"/triggers/"+file_name, 'w') as f:
			for part in parts:
				f.write(part+"\n")

def addPasta(parts):
	if(len(parts) == 2):
		pasta[parts[0]] = parts[1]
		file_name = parts[0].replace(" ", "-") + ".txt"
		with open(bot_dir+"/pasta/"+file_name, 'w') as f:
			f.write(parts[1]+"\n")

def findWord(w, p):
	w = w.lower()
	p = p.lower()
	exp = "".join([r'\b', w, r'\b'])
	return re.search(exp, p)

def sendMessage(id, message):
	requests.get(url + 'sendMessage', params=dict(chat_id=id, text=message))

def sendApplause(id):
	for i in range(0,3):
		sendMessage(id, u"😎//")

def sendPasta(message, id):
	message = message.replace("/pasta ","",1) + ".txt"
	if(message in pasta.keys()):
		sendMessage(id, pasta[message])
	else:
		sendMessage(id, pasta[random.choice(list(pasta.keys()))])
	
def rollDice(user, message, id):
	message = message.replace("/roll ","",1)
	message = message.replace("/r ","",1)
	rolls = []
	constant = []
	mods = []
	for part in message.split("+"):
		#if "d" in part: 
		if dice_format_pattern.search(part):
			rolls.append(Roll(part)) 
		elif part.isdigit(): 
			constant.append(int(part)) 
		else:
			if part in characters[user].stats:
				mods.append(part)
	result = user + " rolled:"
	total = 0
	for roll in rolls:
		total += roll.sum()
		result += "\n(" + ", ".join(str(s) for s in roll.rolls) + ") = " + str(roll.sum())
	for mod in mods:		
		mod_value = int((characters[user].stats[mod]-10)/2)
		total += mod_value
		result += "\n + " + mod +" (" + str(mod_value) + ")"
	for c in constant:
		total += c
		result += "\n + " + str(c)
	result += "\n = " + str(total)
	sendMessage(id, result)

def show_stats(user, id):
	sendMessage(id, characters[user].stat_string())

def show_inventory(user, id):
	sendMessage(id, characters[user].inventory_string())

def set_stat(user, message, id):
	message = message.replace("/set_stat ", "", 1)
	parts = message.split(" ")
	if len(parts)==2:
		characters[user].set_stat(parts[0], int(parts[1]))
		write_char_for_username(user)
		show_stats(user, id)
	else:
		sendMessage(id, "Invalid number of arguments!")

def give_item(user, message, id):
	message = message.replace("/give_item ", "", 1)
	parts = message.split(" ", 2)
	item = parts[0]
	amount = 1
	desc = ""
	if len(parts) > 1 and parts[1].isdigit():
		amount = int(parts[1])
	if len(parts) > 2:
		amount = parts[2]
	characters[user].give_item(item, amount, desc)
	write_char_for_username(user)
	show_inventory(user, id)

def create_character(message, user, c_id):
	message = message.replace("/create_character", "", 1).strip()
	if message:
		characters[user] = Character(message)
		write_char_for_username(user)
		sendMessage(c_id, "Created character " + message + " for player " + user)
	else:
		sendMessage(c_id, "Name your character!")

def write_char_for_username(user):
	characters[user].write_to_file(bot_dir+"/characters/"+user+".txt")

while True:
	get_updates = json.loads(requests.get(url + 'getUpdates', params=dict(offset=(last_update+1))).text)

	for update in get_updates['result']:
		last_update = update['update_id']
		if 'message' in update and 'text' in update['message']:
			try:
				user = update['message']['from']['username']
			except:
				user = str(update['message']['from']['id'])
			print(str(last_update)+": "+user)
			message = update['message']['text']
			message = message.replace("@"+bot_username, "")
			c_id = update['message']['chat']['id']
			if message.startswith('/newtrigger'):
				parts = message.splitlines()
				parts[0] = parts[0].replace("/newtrigger ","",1)
				addTrigger(parts)
				print("New trigger: "+parts[0]+" made by "+user)
			elif message.startswith('/newpasta'):
				parts = message.split("\n",1)
				parts[0] = parts[0].replace("/newpasta ", "", 1)
				addPasta(parts)
				print("New pasta: " + parts[0]+" made by " + user)
			elif message.startswith('/listtrigger'):
				sendMessage(c_id, "\n".join(phrases))
			elif message.startswith('/listpasta'):
				response = "\n".join(pasta.keys())
				sendMessage(c_id, response.replace(".txt", ""))
			elif message.startswith('/applause'):
				sendApplause(c_id)
			elif message.startswith('/pasta'):
				sendPasta(message, c_id)
<<<<<<< HEAD
			elif message.startswith('/roll ') or message.startswith("/r "):
				rollDice(message, c_id)
=======
			elif message.startswith('/roll') or message.startswith("/r"):
				rollDice(user, message, c_id)
>>>>>>> da1dc27a
			elif message.startswith("/create_character"):
				create_character(message, user, c_id) 
			elif message.startswith("/show_stats"):
				if("@" in message):
					user = username_pattern.search(message).group(1)
					message.replace(" @"+user,"",1)
				if user in characters:
					show_stats(user, c_id) 
				else:
					sendMessage(c_id, user + " does not have a character!")
			elif message.startswith("/show_inventory"):
				if("@" in message):
					user = username_pattern.search(message).group(1)
					message.replace(" @"+user,"",1)
				if user in characters:
					show_inventory(user, c_id) 
				else:
					sendMessage(c_id, user + " does not have a character!")
			elif message.startswith("/set_stat"):
				if("@" in message):
					user = username_pattern.search(message).group(1)
					message.replace(" @"+user,"",1)
				if user in characters:
					set_stat(user, message, c_id) 
				else:
					sendMessage(c_id, user + " does not have a character!")
			elif message.startswith("/give_item"):
				if("@" in message):
					user = username_pattern.search(message).group(1)
					message.replace(" @"+user,"",1)
				if user in characters:
					give_item(user, message, c_id)
				else:
					sendMessage(c_id, user + " does not have a character!")
			else: # Generic Message
				for word in phrases:
					if findWord(word, message):
						sendMessage(c_id, random.choice(phrase_responses[word]))
						break
	# Write new last_update to file
	with open(bot_dir+"/last_update", "w") as f:
		f.write(str(last_update))

	sleep(2)
<|MERGE_RESOLUTION|>--- conflicted
+++ resolved
@@ -278,13 +278,8 @@
 				sendApplause(c_id)
 			elif message.startswith('/pasta'):
 				sendPasta(message, c_id)
-<<<<<<< HEAD
 			elif message.startswith('/roll ') or message.startswith("/r "):
-				rollDice(message, c_id)
-=======
-			elif message.startswith('/roll') or message.startswith("/r"):
 				rollDice(user, message, c_id)
->>>>>>> da1dc27a
 			elif message.startswith("/create_character"):
 				create_character(message, user, c_id) 
 			elif message.startswith("/show_stats"):
